<<<<<<< HEAD
require('./error-logging').setup();
var PlatformImplementationLoader = require('./loading/platform-implementation-loader');

var AttachmentCardManager = require('./api-definitions/attachment-card-manager');
var Email = require('./api-definitions/email');
var ComposeManager = require('./api-definitions/compose-manager');
var MailBox = require('./api-definitions/mailbox');
var MessageManager = require('./api-definitions/message-manager');


var GmailSDK = function(appId){
  this._appId = appId;
  this._platformImplementationLoader =  new PlatformImplementationLoader(this._appId);

  this.AttachmentCardManager = new AttachmentCardManager(this._platformImplementationLoader);
  this.ComposeManager = new ComposeManager(this._platformImplementationLoader);
  this.Email = new Email(this._platformImplementationLoader);
  this.Mailbox = new Mailbox(this._platformImplementationLoader);
  this.MessageManager = new MessageManager(this._platformImplementationLoader);

  this.Util = {
    loadScript: require('../common/load-script')
  };

  this._platformImplementationLoader.load();
=======
require('./error-logging').setupGlobalLogger();
require('./interface').load();

var GmailSDK = {
  Email: require('./email'),
  ComposeManager: require('./compose-manager'),
  Mailbox: require('./mailbox'),
  Utils: {
    loadScript: require('../common/load-script'),
    logError: require('./log-error'),
    track: require('./track')
  }
>>>>>>> cb8a25b9
};


// Place a bunch of poison-pill properties for things that aren't implemented.
function notImplemented() {throw new Error("Not implemented yet");}
var niSettings = {
  configurable: false, enumerable:false,
  get:notImplemented, set:notImplemented
};
Object.defineProperties(GmailSDK, {
  Views: niSettings,
  ButterBar: niSettings,
  ThreadViewManager: niSettings,
  Widgets: niSettings
});

module.exports = GmailSDK;<|MERGE_RESOLUTION|>--- conflicted
+++ resolved
@@ -1,5 +1,5 @@
-<<<<<<< HEAD
-require('./error-logging').setup();
+require('./error-logging').setupGlobalLogger();
+
 var PlatformImplementationLoader = require('./loading/platform-implementation-loader');
 
 var AttachmentCardManager = require('./api-definitions/attachment-card-manager');
@@ -20,24 +20,12 @@
   this.MessageManager = new MessageManager(this._platformImplementationLoader);
 
   this.Util = {
-    loadScript: require('../common/load-script')
+    loadScript: require('../common/load-script'),
+    logError: require('./log-error'),
+    track: require('./track')
   };
 
   this._platformImplementationLoader.load();
-=======
-require('./error-logging').setupGlobalLogger();
-require('./interface').load();
-
-var GmailSDK = {
-  Email: require('./email'),
-  ComposeManager: require('./compose-manager'),
-  Mailbox: require('./mailbox'),
-  Utils: {
-    loadScript: require('../common/load-script'),
-    logError: require('./log-error'),
-    track: require('./track')
-  }
->>>>>>> cb8a25b9
 };
 
 

var RSVP = require('rsvp');
var _ = require('lodash');
<<<<<<< HEAD
var loadScript = require('../../common/load-script');
=======
>>>>>>> d4eae3c5

var PlatformImplementationLoader = function(appId) {
    var self = this;
    this.load = _.once(function() {
        return RSVP.resolve().then(function() {
            if (!global.__GmailSDKImpLoader) {
                return self._loadScript().then(function() {
                    if (!global.__GmailSDKImpLoader) {
                        throw new Error("Implementation file did not load correctly");
                    }
                });
            }
        }).then(function() {
            return global.__GmailSDKImpLoader.load("0.1", appId);
<<<<<<< HEAD
        }).then(function(platformImplementation) {
            return platformImplementation;
=======
>>>>>>> d4eae3c5
        });
    });
};

_.extend(PlatformImplementationLoader.prototype, {
    _loadScript: function(){
        var loadScript = require('../../common/load-script');
        return loadScript('http://localhost:4567/platform-implementation.js');
    }
});

module.exports = PlatformImplementationLoader;<|MERGE_RESOLUTION|>--- conflicted
+++ resolved
@@ -1,9 +1,5 @@
 var RSVP = require('rsvp');
 var _ = require('lodash');
-<<<<<<< HEAD
-var loadScript = require('../../common/load-script');
-=======
->>>>>>> d4eae3c5
 
 var PlatformImplementationLoader = function(appId) {
     var self = this;
@@ -18,11 +14,6 @@
             }
         }).then(function() {
             return global.__GmailSDKImpLoader.load("0.1", appId);
-<<<<<<< HEAD
-        }).then(function(platformImplementation) {
-            return platformImplementation;
-=======
->>>>>>> d4eae3c5
         });
     });
 };

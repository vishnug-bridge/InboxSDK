var _ = require('lodash');
var EventEmitter = require('events').EventEmitter;


/**
* @class
* Object that represents an open compose window <b>or</b> reply widget.
* The fields can be easily read and modified, and certain elements can
* be attached to it. This includes buttons and sidebars.
*/
var ComposeView = function(composeViewImplementation, appId){
	EventEmitter.call(this);

	this._composeViewImplementation = composeViewImplementation;
	this._appId = appId;

	var self = this;
	this._composeViewImplementation.getEventStream().onValue(function(event){
		self.emit(event.eventName, event.data);
	});

	this._composeViewImplementation.getEventStream().onEnd(function(){
		self.emit('close'); /* TODO: deprecated */
		self.emit('unload');
	});
};



ComposeView.prototype = Object.create(EventEmitter.prototype);

_.extend(ComposeView.prototype, /** @lends ComposeView */ {

	/**
	* Inserts a button into the compose bar.
	* @param {ComposeButtonDescriptor} buttonDescriptor - The details of the button to add to the compose bar.
	* @return {void}
	*/
	addButton: function(buttonDescriptor){
		if(!buttonDescriptor.onValue && !buttonDescriptor.onClick){
			throw new Error('Must have an onClick function defined');
		}

		this._composeViewImplementation.addButton(buttonDescriptor, this._appId, {composeView: this});
	},

	addInnerSidebar: function(options){
		this._composeViewImplementation.addInnerSidebar(options);
	},

	addMessageSendModifier: function(modifier){
		this._composeViewImplementation.addMessageSendModifier(modifier);
	},

	addOuterSidebar: function(options){
		this._composeViewImplementation.addOuterSidebar(options);
	},

	/*
	* closes the compose window
	*/
	close: function(){
		this._composeViewImplementation.close();
	},


	getBodyElement: function(){
		return this._composeViewImplementation.getBodyElement();
	},

	getComposeID: function(){
		return this._composeViewImplementation.getComposeID();
	},

	getHTMLContent: function(){
		return this._composeViewImplementation.getHTMLContent();
	},

	/*
	* Returns a string of HTML containing any text and elements highlighted by the user inside the email body.
	* @return {string}
	*/
	getSelectedBodyHTML: function(){
		return this._composeViewImplementation.getSelectedBodyHTML();
	},

	/**
	* Returns a plain string containing any text highlighted by the user inside the email body.
	* @return {string}
	*/
	getSelectedBodyText: function(){
		return this._composeViewImplementation.getSelectedBodyText();
	},

	/**
	* Returns a plain string containing the subject of the email
	* @return {string}
	*/
	getSubject: function(){
		return this._composeViewImplementation.getSubject();
	},

	/**
	* Returns a plain text string containing all the text of the email body
	* @return {string}
	*/
	getTextContent: function(){
		return this._composeViewImplementation.getTextContent();
	},

<<<<<<< HEAD
	/**
	 * Returns an array of Contacts
	 * @return {Contact}
	 */
=======
	
>>>>>>> 26eeffad
	getToRecipients: function(){
		return this._composeViewImplementation.getToRecipients();
	},

	/**
	 * Returns an array of Contacts
	 * @return {Contact}
	 */
	getCcRecipients: function(){
		return this._composeViewImplementation.getCcRecipients();
	},

	/**
	 * Returns an array of Contacts
	 * @return {Contact}
	 */
	getBccRecipients: function(){
		return this._composeViewImplementation.getBccRecipients();
	},

	/**
	* Places HTML inside the body of the message at the cursor or at the beginning of the message if the cursor is not in the body of the message.
	* If anything inside the body is selected, it will be replaced.
	* @param {string | HTMLElement} html - The HTML to insert. You can provide an HTML string or a DOM element  (HTMLElement)
	* @return {void}
	*/
	insertHTMLIntoBodyAtCursor: function(html){
		return this._composeViewImplementation.insertBodyHTMLAtCursor(html);
	},

	/**
	* Places a link chip inside the body of the message at the cursor or at the beginning of the message if
	* the cursor is not in the body of the message. If anything inside the body is selected, it will be replaced.
	* A link chip is an enhanced link with an icon and a callout. These are typically used by Gmail when inserting
	* a Google Drive link.
	*
	* @param {string} text - The anchor text of the link to insert.
	* @param {string} url - The URL of the link to insert.
	* @param {string} iconUrl - The URL of the icon that will be shown in the chip.
	*
	* @return {void}
	*
	*/
	insertLinkChipIntoBodyAtCursor: function(text, url, iconUrl){
		if(!iconUrl || typeof iconUrl !== 'string' || iconUrl.indexOf('http') !== 0){
			console.warn('You must provide a publicly accessible iconUrl');
			return;
		}

		return this._composeViewImplementation.insertLinkChipIntoBody({
			text: text,
			url: url,
			iconUrl: iconUrl
		});
	},

	/**
	* Places a link inside the body of the message at the cursor or at the beginning of the message
	* if the cursor is not in the body of the message. If anything inside the body is selected, it will be replaced.
	*
	* @param {string} text - The anchor text of the link to insert.
	* @param {string} url - The URL of the link to insert.
	* @return {void}
	*/
	insertLinkIntoBodyAtCursor: function(text, url){
		return this._composeViewImplementation.insertLinkIntoBody(text, url);
	},


	/**
	* Places text inside the body of the message at the cursor or at the beginning of the message if the cursor is not
	* in the body of the message. If anything inside the body is selected, it will be replaced.
	* @param {string} text - the text to insert
	* @return {void}
	*/
	insertTextIntoBodyAtCursor: function(text){
		return this._composeViewImplementation.insertBodyTextAtCursor(text);
	},


	/*
	* returns true/false if current compose view is an inline reply form
	*/
	isInlineReplyForm: function(){
		return this._composeViewImplementation.isInlineReplyForm();
	},

	/*
	* returns true/false if the current compose view is for a reply. This includes "popped-out" replies
	*/
	isReply: function(){
		return this._composeViewImplementation.isReply();
	},

	setBccRecipients: function(emails){
		this._composeViewImplementation.setBccRecipients(emails);
	},

	setCcRecipients: function(emails){
		this._composeViewImplementation.setCcRecipients(emails);
	},

	setToRecipients: function(emails){
		this._composeViewImplementation.setToRecipients(emails);
	}

	/**
	* Fires when the compose view is closed. This can be triggered by the .close method, the user
	* clicking the close or discard buttons, the message being sent, etc.
	* @event ComposeView#unload
	*/

	/**
	* Fires when the user presses send.
	* @event ComposeView#sending
	*/

	/**
	* Fires when the Gmail server has confirmed receiving the message. An event object
	* containing the new threadId will be passed to the event listeners.
	* @event ComposeView#sent
	*/

	/**
	* Fires when any of the To/Cc/Bcc fields are changed. The passed in callback will receive an object which splits out
	* what happened. {to: {added: [{Contact}], removed: [{Contact}]}, cc: {added: [{Contact}], removed: [{Contact}]}, bcc: {added: [{Contact}], removed: [{Contact}]}}
	* @event ComposeView#recipientsChanged
	*/
});

module.exports = ComposeView;





/**
* @class
* This type is passed into the <code>ComposeView.addButton</code> method as a way to configure the button shown.
*/
var ComposeButtonDescriptor = /** @lends ComposeButtonDescriptor */{

/**
* Text to show when the user hovers the mouse over the button.
* @type {string}
*/
title:null,

/**
* URL for the icon to show on the button. Should be a local extension file URL or a HTTPS URL.
* @type {string}
*/
iconUrl:null,

/**
* This is called when the button is clicked, and gets passed an event object. The event object will have a composeView
* object and optionally a dropdown property if the button had a dropdown.
* @type {function(event)}
*/
onClick:null,

/**
* If true, the button will open a dropdown menu above it, and the event object will have a dropdown property that
* allows the dropdown to be customized when opened.
* ^optional
* ^default=false
* @type {boolean}
*/
hasDropdown:null,

/**
* There are currently two supported types of compose buttons, one which results in the message being sent and
* another which just modifies the current message but does not send it. The button is placed according to its
* type. The permissable values for type are <code>SEND_ACTION</code> and <code>MODIFIER</code>
* ^optional
* ^default=MODIFIER
* @type {string}
*/
type:null,

/**
* If multiple buttons are placed next to each other, then they will be ordered by this value.
* ^optional
* ^default=0
* @type {number}
*/
orderHint:null
};


/**
 * @class  Contact
 * Simple object that contains the email address and full name if it exists
 */
var Contact = /** @lends Contact */ {

/**
 * email address of the contact
 * @type {string}
 */
emailAddress: null,

/**
 * name of the contact, may be null
 * @type {string}
 */
name: null

};<|MERGE_RESOLUTION|>--- conflicted
+++ resolved
@@ -108,14 +108,10 @@
 		return this._composeViewImplementation.getTextContent();
 	},
 
-<<<<<<< HEAD
 	/**
 	 * Returns an array of Contacts
 	 * @return {Contact}
 	 */
-=======
-	
->>>>>>> 26eeffad
 	getToRecipients: function(){
 		return this._composeViewImplementation.getToRecipients();
 	},
@@ -244,6 +240,36 @@
 	* what happened. {to: {added: [{Contact}], removed: [{Contact}]}, cc: {added: [{Contact}], removed: [{Contact}]}, bcc: {added: [{Contact}], removed: [{Contact}]}}
 	* @event ComposeView#recipientsChanged
 	*/
+
+	/**
+	 * Fires when a to contact is added
+	 * @event ComposeView#toContactAdded
+	 */
+
+	/**
+	 * Fires when a to contact is removed
+	 * @event ComposeView#toContactRemoved
+	 */
+
+	/**
+	 * Fires when a CC contact is added
+	 * @event ComposeView#ccContactAdded
+	 */
+
+	/**
+	 * Fires when a CC contact is removed
+	 * @event ComposeView#ccContactRemoved
+	 */
+
+	/**
+	 * Fires when BCC to contact is added
+	 * @event ComposeView#bccContactAdded
+	 */
+
+	/**
+	 * Fires when a BCC contact is removed
+	 * @event ComposeView#bccContactRemoved
+	 */
 });
 
 module.exports = ComposeView;

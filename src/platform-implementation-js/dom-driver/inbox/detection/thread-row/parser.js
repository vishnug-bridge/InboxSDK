/* @flow */

import ErrorCollector from '../../../../lib/ErrorCollector';
import querySelectorOne from '../../../../lib/dom/querySelectorOne';

const RGB_REGEX = /^rgb\s*\(\s*(\d+),\s*(\d+),\s*(\d+)\s*\)/;

export default function parser(el: HTMLElement) {
  const ec = new ErrorCollector('threadRow');

  const inBundle = !el.hasAttribute('aria-multiselectable');

  ec.run('tabindex', () => {
    if (!el.hasAttribute('tabindex')) throw new Error('expected tabindex');
  });

  const subject = ec.run('subject', () => (
    querySelectorOne(
      el,
      'div[jsaction][jslog] > div:not(:first-child):not(:last-child) > div > div[class]:not([style]):not(:first-child) > div:not(:first-child):not(:last-child) > div:not([style]):not(:first-child):not(:last-child):not([class*="inboxsdk"])'
    )
  ));

  const checkbox = ec.run('checkbox', () => (
    querySelectorOne(
      el,
      'div[jsaction] > div > div[jsaction] > div[role=checkbox]'
    )
  ));

  const recipients = ec.run(
    'recipients',
    () => el.querySelectorAll('div[jsaction] > div:not(:first-child):not(:last-child) > div > div > span[email]')
  );

  const isOnlyDraft = ec.run(
    'isOnlyDraft',
    () => !(recipients && recipients.length > 0)
  );

  const draftLabels = ec.run(
    'draftLabels',
    () => {
      const recipientCandidates = el.querySelectorAll('div[jsaction] > div:not(:first-child):not(:last-child) > div > div > span');

      // We have to locate draft labels via text color because it's impossible
      // to locate them with reliable CSS selectors
      return Array.from(recipientCandidates).filter((candidate) => {
        const colorString = getComputedStyle(candidate).getPropertyValue('color');
        const colorMatch = RGB_REGEX.exec(colorString);
        if (!colorMatch) throw new Error("Failed to read color string");

        const r = +colorMatch[1], g = +colorMatch[2], b = +colorMatch[3];

        return r > 200 && g < 100 && b < 100; // Draft labels are red
      });
    }
  );

  const recipientParent = ec.run(
    'recipientParent',
    () => {
      if (recipients && recipients.length > 0) return recipients[0].parentElement;

      // There are no recipient elements with an email attr, which means this
      // thread only has drafts. In order to find the recipient parent we need
      // to work from a draft label upwards.
      if (!(draftLabels && draftLabels.length > 0)) throw new Error('Could not locate draft labels');
      return draftLabels[0].parentElement;
    }
  );

  const inboxThreadId: ?string = ec.run(
    'thread id',
    () =>
      /thread-[^:]+:[^:\d]*(\d+)/.exec(el.getAttribute('data-item-id') || '')[0]
  );

  const messageCountParent = ec.run(
    'messageCountParent',
    () => recipientParent && recipientParent.nextElementSibling
  );

  const visibleMessageCount = ec.run(
    'visibleMessageCount',
    () => {
      const messageCountEl = messageCountParent && messageCountParent.querySelector('span');
      const match = messageCountEl && /^\((\d+)\)$/.exec(messageCountEl.textContent);
      if (!match) return 1;
      return parseInt(match[1]);
    }
  );

  const visibleDraftCount = ec.run(
    'visibleDraftCount',
    () => {
      if (isOnlyDraft && visibleMessageCount) return visibleMessageCount;

      if (!draftLabels) throw new Error('Could not locate draft labels');
      return draftLabels.length;
    }
  );

  const contacts = ec.run(
    'contacts',
    () => {
      if (!recipients) return null;

      return Array.from(recipients).map((recipientEl) => {
        const emailAddress = recipientEl.getAttribute('email');
        if (!emailAddress) return null;

        return {name: null, emailAddress};
      }).filter(Boolean);
    }
  );

  const labelParent = ec.run(
    'labelParent',
    () => (
      querySelectorOne(
        el,
        'div[jsaction][jslog] > div:not(:first-child):not(:last-child) > div > div[class]:not([style]):not(:first-child) > div:not(:first-child):not(:last-child)'
      )
    )
  );

  const toolbar = ec.run(
    'toolbar',
    () => querySelectorOne(el, 'div[jsaction] div[jsaction] > ul[aria-label]')
  );

  const elements = {
<<<<<<< HEAD
    subject, checkbox, labelParent, toolbar
=======
    subject, checkbox, labelParent, recipientParent, messageCountParent
>>>>>>> 8250cf9a
  };
  const score = 1 - (ec.errorCount() / ec.runCount());
  return {
    elements,
    attributes: {
      isOnlyDraft,
      inBundle,
      inboxThreadId,
      visibleMessageCount,
      visibleDraftCount,
      contacts
    },
    score,
    errors: ec.getErrorLogs()
  };
}

export type Parsed = $ReturnType<typeof parser>;<|MERGE_RESOLUTION|>--- conflicted
+++ resolved
@@ -131,11 +131,7 @@
   );
 
   const elements = {
-<<<<<<< HEAD
-    subject, checkbox, labelParent, toolbar
-=======
-    subject, checkbox, labelParent, recipientParent, messageCountParent
->>>>>>> 8250cf9a
+    subject, checkbox, labelParent, toolbar, recipientParent, messageCountParent
   };
   const score = 1 - (ec.errorCount() / ec.runCount());
   return {

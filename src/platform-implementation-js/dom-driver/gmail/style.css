--- conflicted
+++ resolved
@@ -685,9 +685,6 @@
   background: none;
 }
 
-<<<<<<< HEAD
-/* end attachment card */
-=======
 /* end attachment card */
 
 
@@ -737,5 +734,4 @@
   border-radius: 4px;
 }
 
-/* end keyboard shortcut help */
->>>>>>> 46deb5ef
+/* end keyboard shortcut help */
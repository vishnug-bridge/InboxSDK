--- conflicted
+++ resolved
@@ -147,29 +147,6 @@
   },
 
   addLabel: function(label) {
-<<<<<<< HEAD
-    if (this._isVertical) return; // TODO
-    var self = this;
-=======
-    const labelDiv = document.createElement('div');
-    labelDiv.className = 'ar as inboxsdk__thread_row_addition inboxSDKlabel';
-    labelDiv.innerHTML = '<div class="at" title="text" style="background-color: #ddd; border-color: #ddd;"><div class="au" style="border-color:#ddd"><div class="av" style="color: #666">text</div></div></div>';
-
-    const at = labelDiv.querySelector('div.at');
-    const au = labelDiv.querySelector('div.au');
-    const av = labelDiv.querySelector('div.av');
-
-    const prop = baconCast(Bacon, label).toProperty();
-    prop.combine(this._refresher, _.identity).takeUntil(this._stopper).onValue((label) => {
-      if (!label) {
-        labelDiv.remove();
-      } else {
-        _.defaults(label, {
-          color: '#ddd',
-          textColor: '#666'
-        });
->>>>>>> f0867f6f
-
     var gmailLabelView = new GmailLabelView();
 
     gmailLabelView.getElement().classList.add('yi');
@@ -178,22 +155,16 @@
 
     var prop = baconCast(Bacon, label).toProperty().combine(this._refresher, _.identity).takeUntil(this._stopper);
 
-<<<<<<< HEAD
     var added = false;
-    prop.onValue(function(labelDescriptor){
+    prop.onValue((labelDescriptor) => {
 
       if(labelDescriptor){
         if(!added){
-          var labelParentDiv = self._element.querySelector('td.a4W div.xS div.xT');
+          const labelParentDiv = this._elements.length > 1 ?
+          this._elements[ this._elements.length === 2 ? 0 : 2 ].querySelector('div.apu') : this._elements[0].querySelector('td.a4W div.xS div.xT');
+
           labelParentDiv.insertBefore(gmailLabelView.getElement(), labelParentDiv.querySelector('.y6'));
           added = true;
-=======
-        const labelParentDiv = this._elements.length > 1 ?
-          this._elements[ this._elements.length === 2 ? 0 : 2 ].querySelector('div.apu') :
-          this._elements[0].querySelector('td.a4W div.xS div.xT');
-        if (!labelParentDiv.contains(labelDiv)) {
-          labelParentDiv.insertBefore(labelDiv, labelParentDiv.firstChild);
->>>>>>> f0867f6f
         }
       }
       else{
@@ -212,14 +183,14 @@
 
   addButton: function(buttonDescriptor) {
     if (this._elements.length != 1) return; // TODO
-    var self = this;
+
     var activeDropdown = null;
     var buttonSpan = document.createElement('span');
 
     var buttonImg;
 
     var prop = baconCast(Bacon, buttonDescriptor).toProperty();
-    prop.combine(this._refresher, _.identity).takeUntil(this._stopper).mapEnd(null).onValue(function(buttonDescriptor) {
+    prop.combine(this._refresher, _.identity).takeUntil(this._stopper).mapEnd(null).onValue((buttonDescriptor) => {
       if (!buttonDescriptor) {
         if (activeDropdown) {
           activeDropdown.close();
@@ -227,7 +198,7 @@
         }
         buttonSpan.remove();
       } else {
-        var starGroup = self._elements[0].querySelector('td.apU.xY, td.aqM.xY'); // could also be trash icon
+        var starGroup = this._elements[0].querySelector('td.apU.xY, td.aqM.xY'); // could also be trash icon
 
         // Don't let the whole column count as the star for click and mouse over purposes.
         // Click events that aren't directly on the star should be stopped.
@@ -260,16 +231,16 @@
 
         buttonSpan.onclick = buttonDescriptor.onClick && function(event) {
           var appEvent = {
-            threadRowView: self._userView
+            threadRowView: this._userView
           };
           if (buttonDescriptor.hasDropdown) {
             if (activeDropdown) {
-              self._elements[0].classList.remove('inboxsdk__dropdown_active');
+              this._elements[0].classList.remove('inboxsdk__dropdown_active');
               activeDropdown.close();
               activeDropdown = null;
               return;
             } else {
-              self._elements[0].classList.add('inboxsdk__dropdown_active');
+              this._elements[0].classList.add('inboxsdk__dropdown_active');
               appEvent.dropdown = activeDropdown = new DropdownView(new GmailDropdownView(), buttonSpan, null);
               appEvent.dropdown.on('destroy', function(){
                 setTimeout(function(){
@@ -304,7 +275,7 @@
 
         if (!starGroup.contains(buttonSpan)) {
           starGroup.appendChild(buttonSpan);
-          self._expandColumn('col.y5', 26*starGroup.children.length);
+          this._expandColumn('col.y5', 26*starGroup.children.length);
         }
       }
 
@@ -313,32 +284,20 @@
   },
 
   addAttachmentIcon: function(opts) {
-<<<<<<< HEAD
-    if (this._isVertical) return; // TODO
-
     var iconWrapper = {
       _iconUrl: null,
       _iconClass: null,
       _iconElement: null,
       _iconImgElement: null
     };
-=======
-    var self = this;
-    var img = document.createElement('img');
-    // The gmail iP css class sets width:16, height:16, opacity: 0.8
-    img.className = 'iP inboxsdk__thread_row_addition inboxsdk__thread_row_attachment_icon';
-    img.src = 'images/cleardot.gif';
-    var currentIconUrl;
->>>>>>> f0867f6f
 
     var prop = baconCast(Bacon, opts).toProperty();
-    var container = this._element.querySelector('td.yf.xY');
-
-    var self = this;
-    prop.combine(this._refresher, _.identity).takeUntil(this._stopper).onValue(function(opts) {
+    var attachmentDiv = this._elements[0].querySelector('td.yf.xY');
+
+    prop.combine(this._refresher, _.identity).takeUntil(this._stopper).onValue((opts) => {
       var options = opts || {};
 
-      updateIcon(iconWrapper, container, true, options.iconClass, options.iconUrl);
+      updateIcon(iconWrapper, attachmentDiv, true, options.iconClass, options.iconUrl);
       if(options.tooltip){
         if(iconWrapper._iconElement){
           iconWrapper._iconElement.setAttribute('data-tooltip', _.escape(options.tooltip));
@@ -346,17 +305,10 @@
         else if(iconWrapper._iconImgElement){
           iconWrapper._iconImgElement.setAttribute('data-tooltip', _.escape(options.tooltip));
         }
-<<<<<<< HEAD
       }
       else{
         if(iconWrapper._iconElement){
           iconWrapper._iconElement.setAttribute('data-tooltip', '');
-=======
-
-        var attachmentDiv = self._elements[0].querySelector('td.yf.xY');
-        if (!attachmentDiv.contains(img)) {
-          attachmentDiv.appendChild(img);
->>>>>>> f0867f6f
         }
         else if(iconWrapper._iconImgElement){
           iconWrapper._iconImgElement.setAttribute('data-tooltip', '');
@@ -364,7 +316,7 @@
       }
 
       if(iconWrapper._iconElement || iconWrapper._iconImgElement){
-        self._expandColumn('col.yg', Math.max(25, 22*container.children.length));
+        this._expandColumn('col.yg', Math.max(25, 22*attachmentDiv.children.length));
       }
 
       if(iconWrapper._iconElement){

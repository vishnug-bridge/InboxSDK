--- conflicted
+++ resolved
@@ -6,11 +6,7 @@
     ]
   },
   "dependencies": {
-<<<<<<< HEAD
-    "baconjs": "0.7.37",
-=======
     "baconjs": "0.7.38",
->>>>>>> 1d9e12d1
     "brfs": "^1.2.0",
     "entities": "1.1.1",
     "es6-unweak-collections": "0.4.1",
@@ -31,11 +27,7 @@
     "gulp-streamify": "0.0.5",
     "gulp-uglify": "^1.0.2",
     "gulp-util": "^3.0.1",
-<<<<<<< HEAD
-    "jsdom": "^1.3.2",
-=======
     "jsdom": "^1.4.1",
->>>>>>> 1d9e12d1
     "mocha": "^2.0.1",
     "mold-source-map": "^0.3.0",
     "node-dir": "^0.1.6",

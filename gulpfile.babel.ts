--- conflicted
+++ resolved
@@ -240,19 +240,7 @@
         // transitively from react-draggable-list -> react-motion -> performance-now uses 'process/browser'
         process: 'process/browser',
       }),
-<<<<<<< HEAD
       ...(options.plugins ?? []),
-=======
-      ...(options.devtool === 'remote'
-        ? [
-            new webpack.SourceMapDevToolPlugin({
-              fileContext: '../',
-              filename: '[file].[contenthash].map',
-              publicPath: 'https://www.inboxsdk.com/build/',
-            }),
-          ]
-        : []),
->>>>>>> 4da86a83
     ],
     resolve: {
       extensions: ['.js', '.jsx', '.ts', '.tsx'],
@@ -365,9 +353,8 @@
       new webpack.SourceMapDevToolPlugin({
         fileContext: '../',
         // Adds hash to the end of the sourcemap URL so that
-        // remote code source maps are not cached erroneously by Sentry.
-        filename: '[file].map?hash=[contenthash]',
-        append: `\n//# sourceURL=https://www.inboxsdk.com/build/[file]?hash=[contenthash]`,
+        // remote code source maps are not cached erroneously by Sentry
+        filename: '[file].[contenthash].map',
         publicPath: 'https://www.inboxsdk.com/build/',
       }),
     ],
